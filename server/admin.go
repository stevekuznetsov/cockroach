// Copyright 2014 The Cockroach Authors.
//
// Licensed under the Apache License, Version 2.0 (the "License");
// you may not use this file except in compliance with the License.
// You may obtain a copy of the License at
//
//     http://www.apache.org/licenses/LICENSE-2.0
//
// Unless required by applicable law or agreed to in writing, software
// distributed under the License is distributed on an "AS IS" BASIS,
// WITHOUT WARRANTIES OR CONDITIONS OF ANY KIND, either express or
// implied. See the License for the specific language governing
// permissions and limitations under the License.
//
// Author: Spencer Kimball (spencer.kimball@gmail.com)
// Author: Bram Gruneir (bram+code@cockroachlabs.com)
// Author: Cuong Do (cdo@cockroachlabs.com)

package server

import (
	"bytes"
	"fmt"
	"strconv"
	"strings"
	"time"

	"github.com/gogo/protobuf/proto"
	gwruntime "github.com/grpc-ecosystem/grpc-gateway/runtime"
	"github.com/pkg/errors"
	"golang.org/x/net/context"
	"google.golang.org/grpc"
	"google.golang.org/grpc/codes"

	"github.com/cockroachdb/cockroach/base"
	"github.com/cockroachdb/cockroach/build"
	"github.com/cockroachdb/cockroach/config"
	"github.com/cockroachdb/cockroach/gossip"
	"github.com/cockroachdb/cockroach/internal/client"
	"github.com/cockroachdb/cockroach/keys"
	"github.com/cockroachdb/cockroach/roachpb"
	"github.com/cockroachdb/cockroach/security"
	"github.com/cockroachdb/cockroach/server/serverpb"
	"github.com/cockroachdb/cockroach/sql"
	"github.com/cockroachdb/cockroach/sql/parser"
	"github.com/cockroachdb/cockroach/sql/sqlbase"
	"github.com/cockroachdb/cockroach/storage"
	"github.com/cockroachdb/cockroach/util"
	"github.com/cockroachdb/cockroach/util/log"
	"github.com/cockroachdb/cockroach/util/retry"
	"github.com/cockroachdb/cockroach/util/syncutil"
	"github.com/cockroachdb/cockroach/util/tracing"
	"github.com/cockroachdb/cockroach/util/uuid"
)

const (
	// adminPrefix is the prefix for RESTful endpoints used to provide an
	// administrative interface to the cockroach cluster.
	adminPrefix = "/_admin/v1/"

	// eventLimit is the maximum number of events returned by any endpoints
	// returning events.
	apiEventLimit = 1000

	// serverUIDataKeyPrefix must precede all UIData keys that are read from the
	// server.
	serverUIDataKeyPrefix = "server."
)

// apiServerMessage is the standard body for all HTTP 500 responses.
var errAdminAPIError = grpc.Errorf(codes.Internal, "An internal server error "+
	"has occurred. Please check your CockroachDB logs for more details.")

// A adminServer provides a RESTful HTTP API to administration of
// the cockroach cluster.
type adminServer struct {
	server *Server
}

// makeAdminServer allocates and returns a new REST server for
// administrative APIs.
func makeAdminServer(s *Server) adminServer {
	return adminServer{
		server: s,
	}
}

// RegisterService registers the GRPC service.
func (s *adminServer) RegisterService(g *grpc.Server) {
	serverpb.RegisterAdminServer(g, s)
}

// RegisterGateway starts the gateway (i.e. reverse proxy) that proxies HTTP requests
// to the appropriate gRPC endpoints.
func (s *adminServer) RegisterGateway(
	ctx context.Context,
	mux *gwruntime.ServeMux,
	conn *grpc.ClientConn,
) error {
	return serverpb.RegisterAdminHandler(ctx, mux, conn)
}

// getUserProto will return the authenticated user. For now, this is just a stub until we
// figure out our authentication mechanism.
//
// TODO(cdo): Make this work when we have an authentication scheme for the
// API.
func (s *adminServer) getUser(_ proto.Message) string {
	return security.RootUser
}

// serverError logs the provided error and returns an error that should be returned by
// the RPC endpoint method.
func (s *adminServer) serverError(err error) error {
	log.ErrorfDepth(context.TODO(), 1, "%s", err)
	return errAdminAPIError
}

// serverErrorf logs the provided error and returns an error that should be returned by
// the RPC endpoint method.
func (s *adminServer) serverErrorf(format string, args ...interface{}) error {
	log.ErrorfDepth(context.TODO(), 1, format, args...)
	return errAdminAPIError
}

// serverErrors logs the provided errors and returns an error that should be returned by
// the RPC endpoint method.
func (s *adminServer) serverErrors(errors []error) error {
	log.ErrorfDepth(context.TODO(), 1, "%v", errors)
	return errAdminAPIError
}

// checkQueryResults performs basic tests on the provided query results and returns
// the first error that was found.
func (s *adminServer) checkQueryResults(results []sql.Result, numResults int) error {
	if a, e := len(results), numResults; a != e {
		return errors.Errorf("# of results %d != expected %d", a, e)
	}

	for _, result := range results {
		if result.Err != nil {
			return errors.Errorf("%s", result.Err)
		}
	}

	return nil
}

// firstNotFoundError returns the first table/database not found error in the
// provided results.
func (s *adminServer) firstNotFoundError(results []sql.Result) error {
	for _, res := range results {
		// TODO(cdo): Replace this crude suffix-matching with something more structured once we have
		// more structured errors.
		if res.Err != nil && strings.HasSuffix(res.Err.Error(), "does not exist") {
			return res.Err
		}
	}

	return nil
}

// NewSessionForRPC creates a SQL session on behalf of an RPC request.
// It copies the Server's tracer into the Session's context.
func (s *adminServer) NewSessionForRPC(
	ctx context.Context, args sql.SessionArgs,
) *sql.Session {
	// TODO(radu): figure out a general way to merge the RPC context with the
	// server's context.
	ctx = tracing.WithTracer(ctx, tracing.TracerFromCtx(s.server.ctx.Ctx))
	return sql.NewSession(ctx, args, s.server.sqlExecutor, nil)
}

// Databases is an endpoint that returns a list of databases.
func (s *adminServer) Databases(
	ctx context.Context, req *serverpb.DatabasesRequest,
) (*serverpb.DatabasesResponse, error) {
	args := sql.SessionArgs{User: s.getUser(req)}
<<<<<<< HEAD
	session := sql.NewSession(ctx, args, s.server.sqlExecutor, nil)
	defer session.Finish()

=======
	session := s.NewSessionForRPC(ctx, args)
>>>>>>> fc87220c
	r := s.server.sqlExecutor.ExecuteStatements(session, "SHOW DATABASES;", nil)
	defer r.Close()
	if err := s.checkQueryResults(r.ResultList, 1); err != nil {
		return nil, s.serverError(err)
	}

	var resp serverpb.DatabasesResponse
	for i, nRows := 0, r.ResultList[0].Rows.Len(); i < nRows; i++ {
		row := r.ResultList[0].Rows.At(i)
		dbname, ok := row[0].(*parser.DString)
		if !ok {
			return nil, s.serverErrorf("type assertion failed on db name: %T", row[0])
		}
		resp.Databases = append(resp.Databases, string(*dbname))
	}

	return &resp, nil
}

// DatabaseDetails is an endpoint that returns grants and a list of table names
// for the specified database.
func (s *adminServer) DatabaseDetails(
	ctx context.Context, req *serverpb.DatabaseDetailsRequest,
) (*serverpb.DatabaseDetailsResponse, error) {
	args := sql.SessionArgs{User: s.getUser(req)}
<<<<<<< HEAD
	session := sql.NewSession(ctx, args, s.server.sqlExecutor, nil)
	defer session.Finish()
=======
	session := s.NewSessionForRPC(ctx, args)
>>>>>>> fc87220c

	// Placeholders don't work with SHOW statements, so we need to manually
	// escape the database name.
	//
	// TODO(cdo): Use placeholders when they're supported by SHOW.
	escDBName := parser.Name(req.Database).String()
	query := fmt.Sprintf("SHOW GRANTS ON DATABASE %s; SHOW TABLES FROM %s;", escDBName, escDBName)
	r := s.server.sqlExecutor.ExecuteStatements(session, query, nil)
	defer r.Close()
	if err := s.firstNotFoundError(r.ResultList); err != nil {
		return nil, grpc.Errorf(codes.NotFound, "%s", err)
	}
	if err := s.checkQueryResults(r.ResultList, 2); err != nil {
		return nil, s.serverError(err)
	}

	// Marshal grants.
	var resp serverpb.DatabaseDetailsResponse
	{
		const (
			userCol       = "User"
			privilegesCol = "Privileges"
		)

		scanner := makeResultScanner(r.ResultList[0].Columns)
		for i, nRows := 0, r.ResultList[0].Rows.Len(); i < nRows; i++ {
			row := r.ResultList[0].Rows.At(i)
			// Marshal grant, splitting comma-separated privileges into a proper slice.
			var grant serverpb.DatabaseDetailsResponse_Grant
			var privileges string
			if err := scanner.Scan(row, userCol, &grant.User); err != nil {
				return nil, err
			}
			if err := scanner.Scan(row, privilegesCol, &privileges); err != nil {
				return nil, err
			}
			grant.Privileges = strings.Split(privileges, ",")
			resp.Grants = append(resp.Grants, grant)
		}
	}

	// Marshal table names.
	{
		const tableCol = "Table"
		scanner := makeResultScanner(r.ResultList[1].Columns)
		if a, e := len(r.ResultList[1].Columns), 1; a != e {
			return nil, s.serverErrorf("show tables columns mismatch: %d != expected %d", a, e)
		}
		for i, nRows := 0, r.ResultList[1].Rows.Len(); i < nRows; i++ {
			row := r.ResultList[1].Rows.At(i)
			var tableName string
			if err := scanner.Scan(row, tableCol, &tableName); err != nil {
				return nil, err
			}
			resp.TableNames = append(resp.TableNames, tableName)
		}
	}

	// Query the descriptor ID and zone configuration for this database.
	{
		path, err := s.queryDescriptorIDPath(session, []string{req.Database})
		if err != nil {
			return nil, s.serverError(err)
		}
		resp.DescriptorID = int64(path[1])

		id, zone, zoneExists, err := s.queryZonePath(session, path)
		if err != nil {
			return nil, s.serverError(err)
		}

		if !zoneExists {
			zone = config.DefaultZoneConfig()
		}
		resp.ZoneConfig = zone

		switch id {
		case path[1]:
			resp.ZoneConfigLevel = serverpb.ZoneConfigurationLevel_DATABASE
		default:
			resp.ZoneConfigLevel = serverpb.ZoneConfigurationLevel_CLUSTER
		}
	}

	return &resp, nil
}

// TableDetails is an endpoint that returns columns, indices, and other
// relevant details for the specified table.
func (s *adminServer) TableDetails(
	ctx context.Context, req *serverpb.TableDetailsRequest,
) (*serverpb.TableDetailsResponse, error) {
	args := sql.SessionArgs{User: s.getUser(req)}
<<<<<<< HEAD
	session := sql.NewSession(ctx, args, s.server.sqlExecutor, nil)
	defer session.Finish()
=======
	session := s.NewSessionForRPC(ctx, args)
>>>>>>> fc87220c

	// TODO(cdo): Use real placeholders for the table and database names when we've extended our SQL
	// grammar to allow that.
	escDBName := parser.Name(req.Database).String()
	escTableName := parser.Name(req.Table).String()
	escQualTable := fmt.Sprintf("%s.%s", escDBName, escTableName)
	query := fmt.Sprintf("SHOW COLUMNS FROM %s; SHOW INDEX FROM %s; SHOW GRANTS ON TABLE %s; SHOW CREATE TABLE %s;",
		escQualTable, escQualTable, escQualTable, escQualTable)
	r := s.server.sqlExecutor.ExecuteStatements(session, query, nil)
	defer r.Close()
	if err := s.firstNotFoundError(r.ResultList); err != nil {
		return nil, grpc.Errorf(codes.NotFound, "%s", err)
	}
	if err := s.checkQueryResults(r.ResultList, 4); err != nil {
		return nil, err
	}

	var resp serverpb.TableDetailsResponse

	// Marshal SHOW COLUMNS result.
	//
	// TODO(cdo): protobuf v3's default behavior for fields with zero values (e.g. empty strings)
	// is to suppress them. So, if protobuf field "foo" is an empty string, "foo" won't show
	// up in the marshalled JSON. I feel that this is counterintuitive, and this should be fixed
	// for our API.
	{
		const (
			fieldCol   = "Field" // column name
			typeCol    = "Type"
			nullCol    = "Null"
			defaultCol = "Default"
		)
		scanner := makeResultScanner(r.ResultList[0].Columns)
		for i, nRows := 0, r.ResultList[0].Rows.Len(); i < nRows; i++ {
			row := r.ResultList[0].Rows.At(i)
			var col serverpb.TableDetailsResponse_Column
			if err := scanner.Scan(row, fieldCol, &col.Name); err != nil {
				return nil, err
			}
			if err := scanner.Scan(row, typeCol, &col.Type); err != nil {
				return nil, err
			}
			if err := scanner.Scan(row, nullCol, &col.Nullable); err != nil {
				return nil, err
			}
			isDefaultNull, err := scanner.IsNull(row, defaultCol)
			if err != nil {
				return nil, err
			}
			if !isDefaultNull {
				if err := scanner.Scan(row, defaultCol, &col.DefaultValue); err != nil {
					return nil, err
				}
			}
			resp.Columns = append(resp.Columns, col)
		}
	}

	// Marshal SHOW INDEX result.
	{
		const (
			nameCol      = "Name"
			uniqueCol    = "Unique"
			seqCol       = "Seq"
			columnCol    = "Column"
			directionCol = "Direction"
			storingCol   = "Storing"
		)
		scanner := makeResultScanner(r.ResultList[1].Columns)
		for i, nRows := 0, r.ResultList[1].Rows.Len(); i < nRows; i++ {
			row := r.ResultList[1].Rows.At(i)
			// Marshal grant, splitting comma-separated privileges into a proper slice.
			var index serverpb.TableDetailsResponse_Index
			if err := scanner.Scan(row, nameCol, &index.Name); err != nil {
				return nil, err
			}
			if err := scanner.Scan(row, uniqueCol, &index.Unique); err != nil {
				return nil, err
			}
			if err := scanner.Scan(row, seqCol, &index.Seq); err != nil {
				return nil, err
			}
			if err := scanner.Scan(row, columnCol, &index.Column); err != nil {
				return nil, err
			}
			if err := scanner.Scan(row, directionCol, &index.Direction); err != nil {
				return nil, err
			}
			if err := scanner.Scan(row, storingCol, &index.Storing); err != nil {
				return nil, err
			}
			resp.Indexes = append(resp.Indexes, index)
		}
	}

	// Marshal SHOW GRANTS result.
	{
		const (
			userCol       = "User"
			privilegesCol = "Privileges"
		)
		scanner := makeResultScanner(r.ResultList[2].Columns)
		for i, nRows := 0, r.ResultList[2].Rows.Len(); i < nRows; i++ {
			row := r.ResultList[2].Rows.At(i)
			// Marshal grant, splitting comma-separated privileges into a proper slice.
			var grant serverpb.TableDetailsResponse_Grant
			var privileges string
			if err := scanner.Scan(row, userCol, &grant.User); err != nil {
				return nil, err
			}
			if err := scanner.Scan(row, privilegesCol, &privileges); err != nil {
				return nil, err
			}
			grant.Privileges = strings.Split(privileges, ",")
			resp.Grants = append(resp.Grants, grant)
		}
	}

	// Marshal SHOW CREATE TABLE result.
	{
		const createTableCol = "CreateTable"
		showResult := r.ResultList[3]
		if showResult.Rows.Len() != 1 {
			return nil, s.serverErrorf("CreateTable response not available.")
		}

		scanner := makeResultScanner(showResult.Columns)
		var createStmt string
		if err := scanner.Scan(showResult.Rows.At(0), createTableCol, &createStmt); err != nil {
			return nil, err
		}

		resp.CreateTableStatement = createStmt
	}

	// Range and ZoneConfig information is not applicable to virtual schemas.
	if !sql.IsVirtualDatabase(req.Database) {
		// Get the number of ranges in the table. We get the key span for the table
		// data. Then, we count the number of ranges that make up that key span.
		{
			var iexecutor sql.InternalExecutor
			var tableSpan roachpb.Span
			if err := s.server.db.Txn(ctx, func(txn *client.Txn) error {
				var err error
				tableSpan, err = iexecutor.GetTableSpan(
					s.getUser(req), txn, req.Database, req.Table,
				)
				return err
			}); err != nil {
				return nil, s.serverError(err)
			}
			tableRSpan := roachpb.RSpan{}
			var err error
			tableRSpan.Key, err = keys.Addr(tableSpan.Key)
			if err != nil {
				return nil, s.serverError(err)
			}
			tableRSpan.EndKey, err = keys.Addr(tableSpan.EndKey)
			if err != nil {
				return nil, s.serverError(err)
			}
			rangeCount, err := s.server.distSender.CountRanges(tableRSpan)
			if err != nil {
				return nil, s.serverError(err)
			}
			resp.RangeCount = rangeCount
		}

		// Query the descriptor ID and zone configuration for this table.
		{
			path, err := s.queryDescriptorIDPath(session, []string{req.Database, req.Table})
			if err != nil {
				return nil, s.serverError(err)
			}
			resp.DescriptorID = int64(path[2])

			id, zone, zoneExists, err := s.queryZonePath(session, path)
			if err != nil {
				return nil, s.serverError(err)
			}

			if !zoneExists {
				zone = config.DefaultZoneConfig()
			}
			resp.ZoneConfig = zone

			switch id {
			case path[1]:
				resp.ZoneConfigLevel = serverpb.ZoneConfigurationLevel_DATABASE
			case path[2]:
				resp.ZoneConfigLevel = serverpb.ZoneConfigurationLevel_TABLE
			default:
				resp.ZoneConfigLevel = serverpb.ZoneConfigurationLevel_CLUSTER
			}
		}
	}

	return &resp, nil
}

// TableStats is an endpoint that returns columns, indices, and other
// relevant details for the specified table.
func (s *adminServer) TableStats(ctx context.Context, req *serverpb.TableStatsRequest) (
	*serverpb.TableStatsResponse, error,
) {
	// Get table span.
	var tableSpan roachpb.Span
	var iexecutor sql.InternalExecutor
	if err := s.server.db.Txn(ctx, func(txn *client.Txn) error {
		var err error
		tableSpan, err = iexecutor.GetTableSpan(s.getUser(req), txn, req.Database, req.Table)
		return err
	}); err != nil {
		return nil, s.serverError(err)
	}

	startKey, err := keys.Addr(tableSpan.Key)
	if err != nil {
		return nil, s.serverError(err)
	}
	endKey, err := keys.Addr(tableSpan.EndKey)
	if err != nil {
		return nil, s.serverError(err)
	}

	// Get current range descriptors for table. This is done by scanning over
	// meta2 keys for the range.
	rangeDescKVs, err := s.server.db.Scan(keys.RangeMetaKey(startKey), keys.RangeMetaKey(endKey), 0)
	if err != nil {
		return nil, s.serverError(err)
	}

	// Extract a list of node IDs from the response.
	nodeIDs := make(map[roachpb.NodeID]struct{})
	for _, kv := range rangeDescKVs {
		var rng roachpb.RangeDescriptor
		if err := kv.Value.GetProto(&rng); err != nil {
			return nil, s.serverError(err)
		}
		for _, repl := range rng.Replicas {
			nodeIDs[repl.NodeID] = struct{}{}
		}
	}

	// Construct TableStatsResponse by sending an RPC to every node involved.
	tableStatResponse := serverpb.TableStatsResponse{
		NodeCount:  int64(len(nodeIDs)),
		RangeCount: int64(len(rangeDescKVs)),
	}
	type nodeResponse struct {
		nodeID roachpb.NodeID
		resp   *serverpb.SpanStatsResponse
		err    error
	}

	// Send a SpanStats query to each node. Set a timeout on the context for
	// these queries.
	responses := make(chan nodeResponse)
	nodeCtx, cancel := context.WithTimeout(ctx, base.NetworkTimeout)
	defer cancel()
	for nodeID := range nodeIDs {
		nodeID := nodeID
		if err := s.server.stopper.RunAsyncTask(func() {
			var spanResponse *serverpb.SpanStatsResponse
			client, err := s.server.status.dialNode(nodeID)
			if err == nil {
				req := serverpb.SpanStatsRequest{
					StartKey: startKey,
					EndKey:   endKey,
					NodeID:   nodeID.String(),
				}
				spanResponse, err = client.SpanStats(nodeCtx, &req)
			}

			response := nodeResponse{
				nodeID: nodeID,
				resp:   spanResponse,
				err:    err,
			}
			select {
			case responses <- response:
				// Response processed.
			case <-nodeCtx.Done():
				// Context completed, response no longer needed.
			}
		}); err != nil {
			return nil, err
		}
	}
	for remainingResponses := len(nodeIDs); remainingResponses > 0; remainingResponses-- {
		select {
		case resp := <-responses:
			// For nodes which returned an error, note that the node's data
			// is missing. For successful calls, aggregate statistics.
			if resp.err != nil {
				tableStatResponse.MissingNodes = append(
					tableStatResponse.MissingNodes,
					serverpb.TableStatsResponse_MissingNode{
						NodeID:       resp.nodeID.String(),
						ErrorMessage: resp.err.Error(),
					},
				)
			} else {
				tableStatResponse.Stats.Add(resp.resp.TotalStats)
				tableStatResponse.ReplicaCount += int64(resp.resp.RangeCount)
			}
		case <-ctx.Done():
			return nil, ctx.Err()
		}
	}

	return &tableStatResponse, nil
}

// Users returns a list of users, stripped of any passwords.
func (s *adminServer) Users(ctx context.Context, req *serverpb.UsersRequest) (*serverpb.UsersResponse, error) {
	args := sql.SessionArgs{User: s.getUser(req)}
<<<<<<< HEAD
	session := sql.NewSession(ctx, args, s.server.sqlExecutor, nil)
	defer session.Finish()

=======
	session := s.NewSessionForRPC(ctx, args)
>>>>>>> fc87220c
	query := "SELECT username FROM system.users"
	r := s.server.sqlExecutor.ExecuteStatements(session, query, nil)
	defer r.Close()
	if err := s.checkQueryResults(r.ResultList, 1); err != nil {
		return nil, s.serverError(err)
	}

	var resp serverpb.UsersResponse
	for i, nRows := 0, r.ResultList[0].Rows.Len(); i < nRows; i++ {
		row := r.ResultList[0].Rows.At(i)
		resp.Users = append(resp.Users, serverpb.UsersResponse_User{Username: string(*row[0].(*parser.DString))})
	}
	return &resp, nil
}

// Events is an endpoint that returns the latest event log entries, with the following
// optional URL parameters:
//
// type=STRING  returns events with this type (e.g. "create_table")
// targetID=INT returns events for that have this targetID
func (s *adminServer) Events(ctx context.Context, req *serverpb.EventsRequest) (*serverpb.EventsResponse, error) {
	args := sql.SessionArgs{User: s.getUser(req)}
<<<<<<< HEAD
	session := sql.NewSession(ctx, args, s.server.sqlExecutor, nil)
	defer session.Finish()
=======
	session := s.NewSessionForRPC(ctx, args)
>>>>>>> fc87220c

	// Execute the query.
	q := makeSQLQuery()
	q.Append("SELECT timestamp, eventType, targetID, reportingID, info, uniqueID ")
	q.Append("FROM system.eventlog ")
	q.Append("WHERE true ") // This simplifies the WHERE clause logic below.
	if len(req.Type) > 0 {
		q.Append("AND eventType = $ ", parser.NewDString(req.Type))
	}
	if req.TargetId > 0 {
		q.Append("AND targetID = $ ", parser.NewDInt(parser.DInt(req.TargetId)))
	}
	q.Append("ORDER BY timestamp DESC ")
	q.Append("LIMIT $", parser.NewDInt(parser.DInt(apiEventLimit)))
	if len(q.Errors()) > 0 {
		return nil, s.serverErrors(q.Errors())
	}
	r := s.server.sqlExecutor.ExecuteStatements(session, q.String(), q.QueryArguments())
	defer r.Close()
	if err := s.checkQueryResults(r.ResultList, 1); err != nil {
		return nil, s.serverError(err)
	}

	// Marshal response.
	var resp serverpb.EventsResponse
	scanner := makeResultScanner(r.ResultList[0].Columns)
	for i, nRows := 0, r.ResultList[0].Rows.Len(); i < nRows; i++ {
		row := r.ResultList[0].Rows.At(i)
		var event serverpb.EventsResponse_Event
		var ts time.Time
		if err := scanner.ScanIndex(row, 0, &ts); err != nil {
			return nil, err
		}
		event.Timestamp = serverpb.EventsResponse_Event_Timestamp{Sec: ts.Unix(), Nsec: uint32(ts.Nanosecond())}
		if err := scanner.ScanIndex(row, 1, &event.EventType); err != nil {
			return nil, err
		}
		if err := scanner.ScanIndex(row, 2, &event.TargetID); err != nil {
			return nil, err
		}
		if err := scanner.ScanIndex(row, 3, &event.ReportingID); err != nil {
			return nil, err
		}
		if err := scanner.ScanIndex(row, 4, &event.Info); err != nil {
			return nil, err
		}
		if err := scanner.ScanIndex(row, 5, &event.UniqueID); err != nil {
			return nil, err
		}

		resp.Events = append(resp.Events, event)
	}
	return &resp, nil
}

// getUIData returns the values and timestamps for the given UI keys. Keys
// that are not found will not be returned.
func (s *adminServer) getUIData(session *sql.Session, user string, keys []string) (*serverpb.GetUIDataResponse, error) {
	if len(keys) == 0 {
		return &serverpb.GetUIDataResponse{}, nil
	}

	// Query database.
	query := makeSQLQuery()
	query.Append("SELECT key, value, lastUpdated FROM system.ui WHERE key IN (")
	for i, key := range keys {
		if i != 0 {
			query.Append(",")
		}
		query.Append("$", parser.NewDString(key))
	}
	query.Append(");")
	if err := query.Errors(); err != nil {
		return nil, s.serverErrorf("error constructing query: %v", err)
	}
	r := s.server.sqlExecutor.ExecuteStatements(session, query.String(), query.QueryArguments())
	defer r.Close()
	if err := s.checkQueryResults(r.ResultList, 1); err != nil {
		return nil, s.serverError(err)
	}

	// Marshal results.
	resp := serverpb.GetUIDataResponse{KeyValues: make(map[string]serverpb.GetUIDataResponse_Value)}
	for i, nRows := 0, r.ResultList[0].Rows.Len(); i < nRows; i++ {
		row := r.ResultList[0].Rows.At(i)
		dKey, ok := row[0].(*parser.DString)
		if !ok {
			return nil, s.serverErrorf("unexpected type for UI key: %T", row[0])
		}
		dValue, ok := row[1].(*parser.DBytes)
		if !ok {
			return nil, s.serverErrorf("unexpected type for UI value: %T", row[1])
		}
		dLastUpdated, ok := row[2].(*parser.DTimestamp)
		if !ok {
			return nil, s.serverErrorf("unexpected type for UI lastUpdated: %T", row[2])
		}

		resp.KeyValues[string(*dKey)] = serverpb.GetUIDataResponse_Value{
			Value:       []byte(*dValue),
			LastUpdated: serverpb.GetUIDataResponse_Timestamp{Sec: dLastUpdated.Unix(), Nsec: uint32(dLastUpdated.Nanosecond())},
		}
	}
	return &resp, nil
}

// SetUIData is an endpoint that stores the given key/value pairs in the
// system.ui table. See GetUIData for more details on semantics.
func (s *adminServer) SetUIData(ctx context.Context, req *serverpb.SetUIDataRequest) (*serverpb.SetUIDataResponse, error) {
	if len(req.KeyValues) == 0 {
		return nil, grpc.Errorf(codes.InvalidArgument, "KeyValues cannot be empty")
	}

	args := sql.SessionArgs{User: s.getUser(req)}
<<<<<<< HEAD
	session := sql.NewSession(ctx, args, s.server.sqlExecutor, nil)
	defer session.Finish()
=======
	session := s.NewSessionForRPC(ctx, args)
>>>>>>> fc87220c

	for key, val := range req.KeyValues {
		// Do an upsert of the key. We update each key in a separate transaction to
		// avoid long-running transactions and possible deadlocks.
		br := s.server.sqlExecutor.ExecuteStatements(session, "BEGIN;", nil)
		defer br.Close()
		if err := s.checkQueryResults(br.ResultList, 1); err != nil {
			return nil, s.serverError(err)
		}

		// See if the key already exists.
		resp, err := s.getUIData(session, s.getUser(req), []string{key})
		if err != nil {
			return nil, s.serverError(err)
		}
		_, alreadyExists := resp.KeyValues[key]

		// INSERT or UPDATE as appropriate.
		if alreadyExists {
			query := "UPDATE system.ui SET value = $1, lastUpdated = NOW() WHERE key = $2; COMMIT;"
			qargs := parser.NewPlaceholderInfo()
			qargs.SetValue(`1`, parser.NewDString(string(val)))
			qargs.SetValue(`2`, parser.NewDString(key))
			r := s.server.sqlExecutor.ExecuteStatements(session, query, qargs)
			defer r.Close()
			if err := s.checkQueryResults(r.ResultList, 2); err != nil {
				return nil, s.serverError(err)
			}
			if a, e := r.ResultList[0].RowsAffected, 1; a != e {
				return nil, s.serverErrorf("rows affected %d != expected %d", a, e)
			}
		} else {
			query := "INSERT INTO system.ui (key, value, lastUpdated) VALUES ($1, $2, NOW()); COMMIT;"
			qargs := parser.NewPlaceholderInfo()
			qargs.SetValue(`1`, parser.NewDString(key))
			qargs.SetValue(`2`, parser.NewDBytes(parser.DBytes(val)))
			r := s.server.sqlExecutor.ExecuteStatements(session, query, qargs)
			defer r.Close()
			if err := s.checkQueryResults(r.ResultList, 2); err != nil {
				return nil, s.serverError(err)
			}
			if a, e := r.ResultList[0].RowsAffected, 1; a != e {
				return nil, s.serverErrorf("rows affected %d != expected %d", a, e)
			}
		}
	}

	return &serverpb.SetUIDataResponse{}, nil
}

// GetUIData returns data associated with the given keys, which was stored
// earlier through SetUIData.
//
// The stored values are meant to be opaque to the server. In the rare case that
// the server code needs to call this method, it should only read from keys that
// have the prefix `serverUIDataKeyPrefix`.
func (s *adminServer) GetUIData(ctx context.Context, req *serverpb.GetUIDataRequest) (*serverpb.GetUIDataResponse, error) {
	args := sql.SessionArgs{User: s.getUser(req)}
<<<<<<< HEAD
	session := sql.NewSession(ctx, args, s.server.sqlExecutor, nil)
	defer session.Finish()
=======
	session := s.NewSessionForRPC(ctx, args)
>>>>>>> fc87220c

	if len(req.Keys) == 0 {
		return nil, grpc.Errorf(codes.InvalidArgument, "keys cannot be empty")
	}

	resp, err := s.getUIData(session, s.getUser(req), req.Keys)
	if err != nil {
		return nil, s.serverError(err)
	}

	return resp, nil
}

// Cluster returns cluster metadata.
func (s *adminServer) Cluster(_ context.Context, req *serverpb.ClusterRequest) (*serverpb.ClusterResponse, error) {
	clusterID := s.server.node.ClusterID
	if clusterID == *uuid.EmptyUUID {
		return nil, grpc.Errorf(codes.Unavailable, "cluster ID not yet available")
	}
	return &serverpb.ClusterResponse{ClusterID: clusterID.String()}, nil
}

func (s *adminServer) Health(ctx context.Context, req *serverpb.HealthRequest) (*serverpb.HealthResponse, error) {
	return &serverpb.HealthResponse{}, nil
}

func (s *adminServer) Drain(req *serverpb.DrainRequest, stream serverpb.Admin_DrainServer) error {
	on := make([]serverpb.DrainMode, len(req.On))
	for i := range req.On {
		on[i] = serverpb.DrainMode(req.On[i])
	}
	off := make([]serverpb.DrainMode, len(req.Off))
	for i := range req.Off {
		off[i] = serverpb.DrainMode(req.Off[i])
	}

	_ = s.server.Undrain(off)

	nowOn, err := s.server.Drain(on)
	if err != nil {
		return err
	}

	res := serverpb.DrainResponse{
		On: make([]int32, len(nowOn)),
	}
	for i := range nowOn {
		res.On[i] = int32(nowOn[i])
	}
	if err := stream.Send(&res); err != nil {
		return err
	}

	if req.Shutdown {
		s.server.grpc.Stop()
		go s.server.stopper.Stop()
	}

	ctx := stream.Context()

	select {
	case <-s.server.stopper.IsStopped():
		return nil
	case <-ctx.Done():
		return ctx.Err()
	}
}

// waitForStoreFrozen polls the given stores until they all report having no
// unfrozen Replicas (or an error or timeout occurs).
func (s *adminServer) waitForStoreFrozen(
	stream serverpb.Admin_ClusterFreezeServer,
	stores map[roachpb.StoreID]roachpb.NodeID,
	wantFrozen bool,
) error {
	mu := struct {
		syncutil.Mutex
		oks map[roachpb.StoreID]bool
	}{
		oks: make(map[roachpb.StoreID]bool),
	}

	opts := base.DefaultRetryOptions()
	opts.Closer = s.server.stopper.ShouldQuiesce()
	opts.MaxRetries = 20
	sem := make(chan struct{}, 256)
	errChan := make(chan error, 1)
	sendErr := func(err error) {
		select {
		case errChan <- err:
		default:
		}
	}

	numWaiting := len(stores) // loop until this drops to zero
	var err error
	for r := retry.Start(opts); r.Next(); {
		mu.Lock()
		for storeID, nodeID := range stores {
			storeID, nodeID := storeID, nodeID // loop-local copies for goroutine
			var nodeDesc roachpb.NodeDescriptor
			if err := s.server.gossip.GetInfoProto(gossip.MakeNodeIDKey(nodeID), &nodeDesc); err != nil {
				sendErr(err)
				break
			}
			addr := nodeDesc.Address.String()

			if _, inflightOrSucceeded := mu.oks[storeID]; inflightOrSucceeded {
				continue
			}
			mu.oks[storeID] = false // mark as inflight
			action := func() (err error) {
				var resp *storage.PollFrozenResponse
				defer func() {
					message := fmt.Sprintf("node %d, store %d: ", nodeID, storeID)

					if err != nil {
						message += err.Error()
					} else {
						numMismatching := len(resp.Results)
						mu.Lock()
						if numMismatching == 0 {
							// If the Store is in the right state, mark it as such.
							// This means we won't try it again.
							message += "ready"
							mu.oks[storeID] = true
						} else {
							// Otherwise, forget that we tried the Store so that
							// the retry loop picks it up again.
							message += fmt.Sprintf("%d replicas report wrong status", numMismatching)
							if limit := 10; numMismatching > limit {
								message += " [truncated]: "
								resp.Results = resp.Results[:limit]
							} else {
								message += ": "
							}
							message += fmt.Sprintf("%+v", resp.Results)
							delete(mu.oks, storeID)
						}
						mu.Unlock()
						err = stream.Send(&serverpb.ClusterFreezeResponse{
							Message: message,
						})
					}
				}()
				conn, err := s.server.rpcContext.GRPCDial(addr)
				if err != nil {
					return err
				}
				client := storage.NewStoresClient(conn)
				resp, err = client.PollFrozen(context.Background(),
					&storage.PollFrozenRequest{
						StoreRequestHeader: storage.StoreRequestHeader{
							NodeID:  nodeID,
							StoreID: storeID,
						},
						// If we are looking to freeze everything, we want to
						// collect thawed Replicas, and vice versa.
						CollectFrozen: !wantFrozen,
					})
				return err
			}
			// Run a limited, non-blocking task. That means the task simply
			// won't run if the semaphore is full (or the node is draining).
			// Both are handled by the surrounding retry loop.
			if err := s.server.stopper.RunLimitedAsyncTask(sem, func() {
				if err := action(); err != nil {
					sendErr(err)
				}
			}); err != nil {
				// Node draining.
				sendErr(err)
				break
			}
		}

		numWaiting = len(stores)
		for _, ok := range mu.oks {
			if ok {
				// Store has reported that it is frozen.
				numWaiting--
				continue
			}
		}
		mu.Unlock()

		select {
		case err = <-errChan:
		default:
		}

		// Keep going unless there's been an error or everyone's frozen.
		if err != nil || numWaiting == 0 {
			break
		}
		if err := stream.Send(&serverpb.ClusterFreezeResponse{
			Message: fmt.Sprintf("waiting for %d store%s to apply operation",
				numWaiting, util.Pluralize(int64(numWaiting))),
		}); err != nil {
			return err
		}
	}
	if err != nil {
		return err
	}
	if numWaiting > 0 {
		err = fmt.Errorf("timed out waiting for %d store%s to report freeze",
			numWaiting, util.Pluralize(int64(numWaiting)))
	}
	return err
}

func (s *adminServer) ClusterFreeze(
	req *serverpb.ClusterFreezeRequest,
	stream serverpb.Admin_ClusterFreezeServer,
) error {
	var totalAffected int64
	stores := make(map[roachpb.StoreID]roachpb.NodeID)
	process := func(from, to roachpb.Key) (roachpb.Key, error) {
		b := &client.Batch{}
		fa := roachpb.NewChangeFrozen(from, to, req.Freeze, build.GetInfo().Tag)
		b.AddRawRequest(fa)
		if err := s.server.db.Run(context.TODO(), b); err != nil {
			return nil, err
		}
		fr := b.RawResponse().Responses[0].GetInner().(*roachpb.ChangeFrozenResponse)
		totalAffected += fr.RangesAffected
		for storeID, nodeID := range fr.Stores {
			stores[storeID] = nodeID
		}
		return fr.MinStartKey.AsRawKey(), nil
	}

	task := "thaw"
	if req.Freeze {
		task = "freeze"
		// When freezing, we save the meta2 and meta1 range for last to avoid
		// interfering with command routing.
		// Note that we freeze only Ranges whose StartKey is included. In
		// particular, a Range which contains some meta keys will not be frozen
		// by the request that begins at Meta2KeyMax. ChangeFreeze gives us the
		// leftmost covered Range back, which we use for the next request to
		// avoid split-related races.
		freezeTo := roachpb.KeyMax // updated as we go along
		freezeFroms := []roachpb.Key{
			keys.Meta2KeyMax, // freeze userspace
			keys.Meta1KeyMax, // freeze all meta2 ranges
			keys.LocalMax,    // freeze first range (meta1)
		}

		for _, freezeFrom := range freezeFroms {
			var err error
			if freezeTo, err = process(freezeFrom, freezeTo); err != nil {
				return err
			}
		}
	} else {
		// When unfreezing, we walk in opposite order and try the first range
		// first. We should be able to get there if the first range manages to
		// gossip. From that, we can talk to the second level replicas, and
		// then to everyone else. Because ChangeFrozen works in forward order,
		// we can simply hit the whole keyspace at once.
		// TODO(tschottdorf): make the first range replicas gossip their
		// descriptor unconditionally or we won't always be able to unfreeze
		// (except by restarting a node which holds the first range).
		if _, err := process(keys.LocalMax, roachpb.KeyMax); err != nil {
			return err
		}
	}
	if err := stream.Send(&serverpb.ClusterFreezeResponse{
		RangesAffected: totalAffected,
		Message:        fmt.Sprintf("proposed %s to %d ranges", task, totalAffected),
	}); err != nil {
		return err
	}
	return s.waitForStoreFrozen(stream, stores, req.Freeze)
}

// sqlQuery allows you to incrementally build a SQL query that uses
// placeholders. Instead of specific placeholders like $1, you instead use the
// temporary placeholder $.
type sqlQuery struct {
	buf   bytes.Buffer
	pidx  int
	qargs parser.PlaceholderInfo
	errs  []error
}

func makeSQLQuery() *sqlQuery {
	res := &sqlQuery{}
	res.qargs.Clear()
	return res
}

// String returns the full query.
func (q *sqlQuery) String() string {
	if len(q.errs) > 0 {
		return "couldn't generate query: please check Errors()"
	}
	return q.buf.String()
}

// Errors returns a slice containing all errors that have happened during the
// construction of this query.
func (q *sqlQuery) Errors() []error {
	return q.errs
}

// QueryArguments returns a filled map of placeholders containing all arguments
// provided to this query through Append.
func (q *sqlQuery) QueryArguments() *parser.PlaceholderInfo {
	return &q.qargs
}

// Append appends the provided string and any number of query parameters.
// Instead of using normal placeholders (e.g. $1, $2), use meta-placeholder $.
// This method rewrites the query so that it uses proper placeholders.
//
// For example, suppose we have the following calls:
//
//   query.Append("SELECT * FROM foo WHERE a > $ AND a < $ ", arg1, arg2)
//   query.Append("LIMIT $", limit)
//
// The query is rewritten into:
//
//   SELECT * FROM foo WHERE a > $1 AND a < $2 LIMIT $3
//   /* $1 = arg1, $2 = arg2, $3 = limit */
//
// Note that this method does NOT return any errors. Instead, we queue up
// errors, which can later be accessed. Returning an error here would make
// query construction code exceedingly tedious.
func (q *sqlQuery) Append(s string, params ...parser.Datum) {
	var placeholders int
	firstpidx := q.pidx
	for _, r := range s {
		q.buf.WriteRune(r)
		if r == '$' {
			q.pidx++
			placeholders++
			q.buf.WriteString(strconv.Itoa(q.pidx)) // SQL placeholders are 1-based
		}
	}

	if placeholders != len(params) {
		q.errs = append(q.errs,
			errors.Errorf("# of placeholders %d != # of params %d", placeholders, len(params)))
	}
	for i, param := range params {
		q.qargs.SetValue(fmt.Sprint(firstpidx+i+1), param)
	}
}

// resultScanner scans columns from sql.ResultRow instances into variables,
// performing the appropriate casting and error detection along the way.
type resultScanner struct {
	colNameToIdx map[string]int
}

func makeResultScanner(cols []sql.ResultColumn) resultScanner {
	rs := resultScanner{
		colNameToIdx: make(map[string]int),
	}
	for i, col := range cols {
		rs.colNameToIdx[col.Name] = i
	}
	return rs
}

// IsNull returns whether the specified column of the given row contains
// a SQL NULL value.
func (rs resultScanner) IsNull(row parser.DTuple, col string) (bool, error) {
	idx, ok := rs.colNameToIdx[col]
	if !ok {
		return false, errors.Errorf("result is missing column %s", col)
	}
	return row[idx] == parser.DNull, nil
}

// ScanIndex scans the given column index of the given row into dst.
func (rs resultScanner) ScanIndex(row parser.DTuple, index int, dst interface{}) error {
	src := row[index]

	switch d := dst.(type) {
	case *string:
		if dst == nil {
			return errors.Errorf("nil destination pointer passed in")
		}
		s, ok := src.(*parser.DString)
		if !ok {
			return errors.Errorf("source type assertion failed")
		}
		*d = string(*s)

	case *bool:
		if dst == nil {
			return errors.Errorf("nil destination pointer passed in")
		}
		s, ok := src.(*parser.DBool)
		if !ok {
			return errors.Errorf("source type assertion failed")
		}
		*d = bool(*s)

	case *int64:
		if dst == nil {
			return errors.Errorf("nil destination pointer passed in")
		}
		s, ok := src.(*parser.DInt)
		if !ok {
			return errors.Errorf("source type assertion failed")
		}
		*d = int64(*s)

	case *time.Time:
		if dst == nil {
			return errors.Errorf("nil destination pointer passed in")
		}
		s, ok := src.(*parser.DTimestamp)
		if !ok {
			return errors.Errorf("source type assertion failed")
		}
		*d = s.Time

	case *[]byte:
		if dst == nil {
			return errors.Errorf("nil destination pointer passed in")
		}
		s, ok := src.(*parser.DBytes)
		if !ok {
			return errors.Errorf("source type assertion failed")
		}
		// Yes, this copies, but this probably isn't in the critical path.
		*d = []byte(*s)

	default:
		return errors.Errorf("unimplemented type for scanCol: %T", dst)
	}

	return nil
}

// Scan scans the column with the given name from the given row into dst.
func (rs resultScanner) Scan(row parser.DTuple, colName string, dst interface{}) error {
	idx, ok := rs.colNameToIdx[colName]
	if !ok {
		return errors.Errorf("result is missing column %s", colName)
	}
	return rs.ScanIndex(row, idx, dst)
}

// TODO(mrtracy): The following methods, used to look up the zone configuration
// for a database or table, use the same algorithm as a set of methods in
// cli/zone.go for the same purpose. However, as that code connects to the
// server with a SQL connections, while this code uses a sql.Executor directly,
// the code cannot be commonized.
//
// Github issue #4869 is the most likely candidate for addressing this
// incompatibility; when that issue has been resolved, this code from
// cli/zone.go should be moved to a common location and shared with this system.

// queryZone retrieves the specific ZoneConfig associated with the supplied ID,
// if it exists.
func (s *adminServer) queryZone(
	session *sql.Session, id sqlbase.ID,
) (config.ZoneConfig, bool, error) {
	const query = `SELECT config FROM system.zones WHERE id = $1`
	params := parser.NewPlaceholderInfo()
	params.SetValue(`1`, parser.NewDInt(parser.DInt(id)))
	r := s.server.sqlExecutor.ExecuteStatements(session, query, params)
	defer r.Close()
	if err := s.checkQueryResults(r.ResultList, 1); err != nil {
		return config.ZoneConfig{}, false, err
	}

	result := r.ResultList[0]
	if result.Rows.Len() == 0 {
		return config.ZoneConfig{}, false, nil
	}

	var zoneBytes []byte
	scanner := resultScanner{}
	err := scanner.ScanIndex(result.Rows.At(0), 0, &zoneBytes)
	if err != nil {
		return config.ZoneConfig{}, false, err
	}

	var zone config.ZoneConfig
	if err := zone.Unmarshal(zoneBytes); err != nil {
		return config.ZoneConfig{}, false, err
	}
	return zone, true, nil
}

// queryZonePath queries a path of sql object IDs, as generated by
// queryDescriptorIDPath(), for a ZoneConfig. It returns the most specific
// ZoneConfig specified for the object IDs in the path.
func (s *adminServer) queryZonePath(
	session *sql.Session, path []sqlbase.ID,
) (sqlbase.ID, config.ZoneConfig, bool, error) {
	for i := len(path) - 1; i >= 0; i-- {
		zone, zoneExists, err := s.queryZone(session, path[i])
		if err != nil || zoneExists {
			return path[i], zone, true, err
		}
	}
	return 0, config.ZoneConfig{}, false, nil
}

// queryNamespaceID queries for the ID of the namespace with the given name and
// parent ID.
func (s *adminServer) queryNamespaceID(
	session *sql.Session, parentID sqlbase.ID, name string,
) (sqlbase.ID, error) {
	const query = `SELECT id FROM system.namespace WHERE parentID = $1 AND name = $2`
	params := parser.NewPlaceholderInfo()
	params.SetValue(`1`, parser.NewDInt(parser.DInt(parentID)))
	params.SetValue(`2`, parser.NewDString(name))
	r := s.server.sqlExecutor.ExecuteStatements(session, query, params)
	defer r.Close()
	if err := s.checkQueryResults(r.ResultList, 1); err != nil {
		return 0, err
	}

	result := r.ResultList[0]
	if result.Rows.Len() == 0 {
		return 0, errors.Errorf("namespace %s with ParentID %d not found", name, parentID)
	}

	var id int64
	scanner := resultScanner{}
	err := scanner.ScanIndex(result.Rows.At(0), 0, &id)
	if err != nil {
		return 0, err
	}

	return sqlbase.ID(id), nil
}

// queryDescriptorIDPath converts a path of namespaces into a path of namespace
// IDs. For example, if this function is called with a database/table name pair,
// it will return a list of IDs consisting of the root namespace ID, the
// databases ID, and the table ID (in that order).
func (s *adminServer) queryDescriptorIDPath(
	session *sql.Session, names []string,
) ([]sqlbase.ID, error) {
	path := []sqlbase.ID{keys.RootNamespaceID}
	for _, name := range names {
		id, err := s.queryNamespaceID(session, path[len(path)-1], name)
		if err != nil {
			return nil, err
		}
		path = append(path, id)
	}
	return path, nil
}<|MERGE_RESOLUTION|>--- conflicted
+++ resolved
@@ -176,13 +176,8 @@
 	ctx context.Context, req *serverpb.DatabasesRequest,
 ) (*serverpb.DatabasesResponse, error) {
 	args := sql.SessionArgs{User: s.getUser(req)}
-<<<<<<< HEAD
-	session := sql.NewSession(ctx, args, s.server.sqlExecutor, nil)
+	session := s.NewSessionForRPC(ctx, args)
 	defer session.Finish()
-
-=======
-	session := s.NewSessionForRPC(ctx, args)
->>>>>>> fc87220c
 	r := s.server.sqlExecutor.ExecuteStatements(session, "SHOW DATABASES;", nil)
 	defer r.Close()
 	if err := s.checkQueryResults(r.ResultList, 1); err != nil {
@@ -208,12 +203,8 @@
 	ctx context.Context, req *serverpb.DatabaseDetailsRequest,
 ) (*serverpb.DatabaseDetailsResponse, error) {
 	args := sql.SessionArgs{User: s.getUser(req)}
-<<<<<<< HEAD
-	session := sql.NewSession(ctx, args, s.server.sqlExecutor, nil)
+	session := s.NewSessionForRPC(ctx, args)
 	defer session.Finish()
-=======
-	session := s.NewSessionForRPC(ctx, args)
->>>>>>> fc87220c
 
 	// Placeholders don't work with SHOW statements, so we need to manually
 	// escape the database name.
@@ -307,12 +298,8 @@
 	ctx context.Context, req *serverpb.TableDetailsRequest,
 ) (*serverpb.TableDetailsResponse, error) {
 	args := sql.SessionArgs{User: s.getUser(req)}
-<<<<<<< HEAD
-	session := sql.NewSession(ctx, args, s.server.sqlExecutor, nil)
+	session := s.NewSessionForRPC(ctx, args)
 	defer session.Finish()
-=======
-	session := s.NewSessionForRPC(ctx, args)
->>>>>>> fc87220c
 
 	// TODO(cdo): Use real placeholders for the table and database names when we've extended our SQL
 	// grammar to allow that.
@@ -630,13 +617,8 @@
 // Users returns a list of users, stripped of any passwords.
 func (s *adminServer) Users(ctx context.Context, req *serverpb.UsersRequest) (*serverpb.UsersResponse, error) {
 	args := sql.SessionArgs{User: s.getUser(req)}
-<<<<<<< HEAD
-	session := sql.NewSession(ctx, args, s.server.sqlExecutor, nil)
+	session := s.NewSessionForRPC(ctx, args)
 	defer session.Finish()
-
-=======
-	session := s.NewSessionForRPC(ctx, args)
->>>>>>> fc87220c
 	query := "SELECT username FROM system.users"
 	r := s.server.sqlExecutor.ExecuteStatements(session, query, nil)
 	defer r.Close()
@@ -659,12 +641,8 @@
 // targetID=INT returns events for that have this targetID
 func (s *adminServer) Events(ctx context.Context, req *serverpb.EventsRequest) (*serverpb.EventsResponse, error) {
 	args := sql.SessionArgs{User: s.getUser(req)}
-<<<<<<< HEAD
-	session := sql.NewSession(ctx, args, s.server.sqlExecutor, nil)
+	session := s.NewSessionForRPC(ctx, args)
 	defer session.Finish()
-=======
-	session := s.NewSessionForRPC(ctx, args)
->>>>>>> fc87220c
 
 	// Execute the query.
 	q := makeSQLQuery()
@@ -779,12 +757,8 @@
 	}
 
 	args := sql.SessionArgs{User: s.getUser(req)}
-<<<<<<< HEAD
-	session := sql.NewSession(ctx, args, s.server.sqlExecutor, nil)
+	session := s.NewSessionForRPC(ctx, args)
 	defer session.Finish()
-=======
-	session := s.NewSessionForRPC(ctx, args)
->>>>>>> fc87220c
 
 	for key, val := range req.KeyValues {
 		// Do an upsert of the key. We update each key in a separate transaction to
@@ -843,12 +817,8 @@
 // have the prefix `serverUIDataKeyPrefix`.
 func (s *adminServer) GetUIData(ctx context.Context, req *serverpb.GetUIDataRequest) (*serverpb.GetUIDataResponse, error) {
 	args := sql.SessionArgs{User: s.getUser(req)}
-<<<<<<< HEAD
-	session := sql.NewSession(ctx, args, s.server.sqlExecutor, nil)
+	session := s.NewSessionForRPC(ctx, args)
 	defer session.Finish()
-=======
-	session := s.NewSessionForRPC(ctx, args)
->>>>>>> fc87220c
 
 	if len(req.Keys) == 0 {
 		return nil, grpc.Errorf(codes.InvalidArgument, "keys cannot be empty")
